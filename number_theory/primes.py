import rosemary.number_theory.sieves
from rosemary.number_theory.tables import lookup
<<<<<<< HEAD
=======
from rosemary.data_structures import bit_sieve
import bisect
>>>>>>> 31671174

from collections import defaultdict
from bisect import bisect

import sys


def legendre(n):
    """
    Returns the number of primes <= n.
    """
    sqrt = int(n**(0.5))
    primes = rosemary.number_theory.sieves.primes(sqrt)
    num = len(primes)

    value = num - 1
    stack = [(1, 0, 1)]
    push = stack.append
    pop = stack.pop

    while stack:
        (prod, k, sign) = pop()
        if sign > 0:
            value += n//prod
        else:
            value -= n//prod

        for i in xrange(k, num):
            p_prod = primes[i]*prod
            if p_prod <= n:
                push((p_prod, i + 1, -1*sign))
            else:
                break

    return value


def mapes(n):
    root = int(n**(2.0/3.0))
    primes = rosemary.number_theory.sieves.primes(root)
    t = n**(0.33333333333333)

    c = bisect(primes, t)
    b = bisect(primes, n**(0.5))

    value = (b + c - 2)*(b - c + 1)//2

    for i in xrange(c, b):
        idx = bisect(primes, n//primes[i])
        value -= idx

    def P2(x, a):
        #total = 0
        #for i in xrange(a, len(primes)):
        #    for j in xrange(i, len(primes)):
        #        pp = primes[i - 1]*primes[j - 1]
        #        if pp <= x:
        #            total += 1

        #return total
        value = 0
        for i in xrange(a, len(primes)):
            p = primes[i - 1]

            if p*p > x:
                break

            pi = bisect(primes, x//p)
            pip = bisect(primes, p)
            value += (pi - pip + 1)

        return value

    def phi(x, a, cache={}):
        if (x, a) in cache:
            return cache[x, a]

        if a <= 5:
            if a == 1:
                value = x - x//2

            elif a == 2:
                value = x - x//2 - x//3 + x//6

            elif a == 3:
                value = x - x//2 - x//3 - x//5 + x//6 + x//10 + x//15 - x//30

            elif a == 4:
                value = (x - x//2 - x//3 - x//5 - x//7 +
                         x//6 + x//10 + x//14 + x//15 + x//21 + x//35 -
                         x//30 - x//42 - x//70 - x//105 +
                         x//210)
            elif a == 5:
                value = (x - x//2 - x//3 - x//5 - x//7 - x//11 +
                         x//6 + x//10 + x//14 + x//22 + x//15 + x//21 + x//33 + x//35 + x//55 + x//77 -
                         x//30 - x//42 - x//66 - x//70 - x//110 - x//154 - x//105 - x//165 - x//231 - x//385 +
                         x//210 + x//330 + x//462 + x//770 + x//1155 -
                         x//2310)

        elif a >= bisect(primes, x**(0.5)):
            pi = bisect(primes, x)
            value = pi - a + 1

        else:
            value = (x + 1)//2
            for i in xrange(1, a):
                if primes[i] > x:
                    break
                value -= phi(x//primes[i], i)

        cache[x, a] = value
        return value

    value += phi(n, c)
    return value


def meissel_lehmer(n):
    root = int(n**(2.0/3.0))
    primes = rosemary.number_theory.sieves.primes(root)
    t = n**(0.33333333333333)

    c = bisect(primes, t)
    b = bisect(primes, n**(0.5))

    value = (b + c - 2)*(b - c + 1)//2

    for i in xrange(c, b):
        idx = bisect(primes, n//primes[i])
        value -= idx

    cache = {}

    def phi(x, a):
        if (x, a) in cache:
            return cache[x, a]

        if a <= 4:
            if a == 4:
                return ((x + 1)//2 - (x + 3)//6 - (x + 5)//10 + (x + 15)//30 - (x + 7)//14 + (x + 21)//42 + (x + 35)//70
                        - (x + 105)//210)
            elif a == 3:
                return (x + 1)//2 - (x + 3)//6 - (x + 5)//10 + (x + 15)//30
            elif a == 2:
                return (x + 1)//2 - (x + 3)//6
            elif a == 1:
                return (x + 1)//2
        else:
            val = phi(x, a - 1)
            if x >= primes[a - 1]:
                val -= phi(x//primes[a - 1], a - 1)

            cache[x, a] = val
            return val

    value += phi(n, c)
    return value


def lmo(x):
    root = int(x**(2.0/3.0))

    # print "sieving"

    primes = rosemary.number_theory.sieves.primes(root)
    t = x**(0.33333333333333)

    c = bisect(primes, t)
    b = bisect(primes, x**(0.5))

    value = (b + c - 2)*(b - c + 1)//2

    for i in xrange(c, b):
        idx = bisect(primes, x//primes[i])
        value -= idx

    # special = []
    # special_append = special.append
    special = defaultdict(list)

    stack = [(1, c, 1)]
    push = stack.append
    pop = stack.pop

    # print "recursing"

    while stack:
        (n, a, sign) = pop()

        if a == 1 and n <= t:
            if sign > 0:
                value += (x//n + 1)//2
            else:
                value -= (x//n + 1)//2
        elif n > t:
            special[a].append((x//n, sign))
        else:
            push((n, a - 1, sign))
            push((n*primes[a - 1], a - 1, -sign))

    # print "processing"

    block = [1]*(root + 1)
    block[0] = 0

    for a in sorted(special):
        p = primes[a - 1]

        block[p::p] = [0]*(root//p)
        last_v = 0
        last_s = 0

        for v, sign in sorted(special[a]):
            last_s += sum(block[last_v:v + 1])
            last_v = v + 1

            if sign > 0:
                value += last_s
            else:
                value -= last_s

    return value


<<<<<<< HEAD
def mapes2(n):
    root = int(n**(2.0/3.0))
=======
def lmo_bit(x):
    root = int(x**(2.0/3.0))

    # print "sieving"

    primes = rosemary.number_theory.sieves.primes(root)
    t = x**(0.33333333333333)

    c = bisect.bisect(primes, t)
    b = bisect.bisect(primes, x**(0.5))

    value = (b + c - 2)*(b - c + 1)//2

    for i in xrange(c, b):
        idx = bisect.bisect(primes, x//primes[i])
        value -= idx

    # special = []
    # special_append = special.append
    special = defaultdict(list)

    stack = [(1, c, 1)]
    push = stack.append
    pop = stack.pop

    # print "recursing"

    while stack:
        (n, a, sign) = pop()

        if a == 1 and n <= t:
            if sign > 0:
                value += (x//n + 1)//2
            else:
                value -= (x//n + 1)//2
        elif n > t:
            special[a].append((x//n, sign))
        else:
            push((n, a - 1, sign))
            push((n*primes[a - 1], a - 1, -sign))

    # print "processing"

    block = bit_sieve.BITSieve(root)
    mark = block.mark_multiples
    total = block.partial_sum

    for a in sorted(special):
        p = primes[a - 1]

        mark(p)

        for v, sign in sorted(special[a]):
            if sign > 0:
                value += total(v)
            else:
                value -= total(v)

    return value


def meissel_lehmer_lookup(x):
    root = int(x**(2.0/3.0))
>>>>>>> 31671174
    primes = rosemary.number_theory.sieves.primes(root)
    t = n**(0.33333333333333)

    c = bisect(primes, t)
    b = bisect(primes, n**(0.5))

    value = (b + c - 2)*(b - c + 1)//2

    for i in xrange(c, b):
        idx = bisect(primes, n//primes[i])
        value -= idx

    cutoff = 5
    cache = {}
    mk = {}
    phi_mk = {}

    for k in xrange(2, cutoff + 1):
        mk[k], phi_mk[k], cache[k] = lookup[k]

    def phi(x, a):
        if x < primes[a - 1]:
            return 1

        elif a <= cutoff:
            if a == 1:
                return (x + 1)//2
            else:
                return phi_mk[a]*(x//mk[a]) + cache[a][x % mk[a]]

        else:
            if (x, a) in cache:
                return cache[x, a]

            elif a >= bisect(primes, x**(0.5)):
                pi = bisect(primes, x)
                value = pi - a + 1

            else:
                value = (x + 1)//2
                for i in xrange(1, a):
                    if primes[i] > x:
                        break
                    value -= phi(x//primes[i], i)

            cache[x, a] = value
            return value

    value += phi(n, c)
    return value


if __name__ == "__main__":
    n = int(sys.argv[1])
    print lmo(n)<|MERGE_RESOLUTION|>--- conflicted
+++ resolved
@@ -1,13 +1,9 @@
 import rosemary.number_theory.sieves
 from rosemary.number_theory.tables import lookup
-<<<<<<< HEAD
-=======
 from rosemary.data_structures import bit_sieve
 import bisect
->>>>>>> 31671174
 
 from collections import defaultdict
-from bisect import bisect
 
 import sys
 
@@ -136,6 +132,8 @@
         idx = bisect(primes, n//primes[i])
         value -= idx
 
+    value = (b + c - 2)*(b - c + 1)//2
+    value -= sum(pi[n//primes[i]] for i in xrange(c, b))
     cache = {}
 
     def phi(x, a):
@@ -229,10 +227,6 @@
     return value
 
 
-<<<<<<< HEAD
-def mapes2(n):
-    root = int(n**(2.0/3.0))
-=======
 def lmo_bit(x):
     root = int(x**(2.0/3.0))
 
@@ -293,10 +287,8 @@
 
     return value
 
-
-def meissel_lehmer_lookup(x):
-    root = int(x**(2.0/3.0))
->>>>>>> 31671174
+def mapes2(n):
+    root = int(n**(2.0/3.0))
     primes = rosemary.number_theory.sieves.primes(root)
     t = n**(0.33333333333333)
 
